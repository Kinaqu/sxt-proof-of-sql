name: CI-Lint-And-Test

on:
  workflow_call:
  pull_request:
    types: [opened, synchronize, reopened]
  merge_group:

concurrency:
  group: ${{ github.workflow }}-${{ github.ref }}
  cancel-in-progress: true

env:
  CARGO_TERM_COLOR: always
  BLITZAR_BACKEND: cpu

jobs:
  # Run cargo check (with various feature permutations)
  check:
    name: Check Package
    runs-on: large-8-core-32gb-22-04
    steps:
      - name: Checkout sources
        uses: actions/checkout@v3
      - name: Cache
        uses: actions/cache@v3
        with:
          path: |
            ~/.cargo/bin/
            ~/.cargo/registry/index/
            ~/.cargo/registry/cache/
            ~/.cargo/git/db/
            target/
          key: ${{ runner.os }}-cargo-check-${{ hashFiles('**/Cargo.toml') }}
      - name: Install stable toolchain
        run: curl https://sh.rustup.rs -sSf | bash -s -- -y --profile minimal && source ~/.cargo/env
      - name: Install Dependencies
        run: export DEBIAN_FRONTEND=non-interactive && sudo apt-get update && sudo apt-get install -y clang lld     
      - name: Run cargo check (no features, exclude examples)
        run: cargo check --no-default-features
      - name: Run cargo check (default features)
        run: cargo check --all-targets
      - name: Run cargo check (all features)
        run: cargo check --all-targets --all-features
      - name: Run cargo check (proof-of-sql) (no features)
        run: cargo check -p proof-of-sql --no-default-features
      - name: Run cargo check (proof-of-sql) (all features)
        run: cargo check -p proof-of-sql --all-features
      - name: Run cargo check (proof-of-sql) (just "test" feature)
        run: cargo check -p proof-of-sql --no-default-features --features="test"
      - name: Run cargo check (proof-of-sql) (just "blitzar" feature)
        run: cargo check -p proof-of-sql --no-default-features --features="blitzar"
      - name: Run cargo check (proof-of-sql) (just "arrow" feature)
        run: cargo check -p proof-of-sql --no-default-features --features="arrow"
      - name: Run cargo check (proof-of-sql) (just "rayon" feature)
        run: cargo check -p proof-of-sql --no-default-features --features="rayon"
      - name: Run cargo check (proof-of-sql) (just "perf" feature)
        run: cargo check -p proof-of-sql --no-default-features --features="perf"
      - name: Run cargo check (proof-of-sql) (just "std" feature)
        run: cargo check -p proof-of-sql --no-default-features --features="std"
      - name: Run cargo check (proof-of-sql-parser) with no_std target.
        run: |
          rustup target add thumbv7em-none-eabi
          cargo check -p proof-of-sql-parser --target thumbv7em-none-eabi

  test:
    name: Test Suite
    runs-on: large-8-core-32gb-22-04
    steps:
      - name: Checkout sources
        uses: actions/checkout@v3
      - name: Cache
        uses: actions/cache@v3
        with:
          path: |
            ~/.cargo/bin/
            ~/.cargo/registry/index/
            ~/.cargo/registry/cache/
            ~/.cargo/git/db/
            target/
          key: ${{ runner.os }}-cargo-test-${{ hashFiles('**/Cargo.toml') }}
      - name: Install stable toolchain
        run: curl https://sh.rustup.rs -sSf | bash -s -- -y --profile minimal && source ~/.cargo/env
      - name: Install Dependencies
        run: |
          export DEBIAN_FRONTEND=non-interactive
          sudo apt-get update
          sudo apt-get install -y clang lld
      - name: Run cargo test
        run: cargo test --all-features
      - name: Install Foundry/forge for solidity tests
        uses: foundry-rs/foundry-toolchain@v1
      - name: Run solidity tests (ignored by default)
        run: cargo test --all-features --package proof-of-sql --lib -- tests::sol_test --show-output --ignored
      - name: Run cargo test without rayon
        run: cargo test --no-default-features --features="arrow blitzar"
      - name: Dry run cargo test (proof-of-sql) (test feature only)
        run: cargo test -p proof-of-sql --no-run --no-default-features --features="test"
      - name: Dry run cargo test (proof-of-sql) (arrow feature only)
        run: cargo test -p proof-of-sql --no-run --no-default-features --features="arrow"
      - name: Dry run cargo test (proof-of-sql) (blitzar feature only)
        run: cargo test -p proof-of-sql --no-run --no-default-features --features="blitzar"
      - name: Dry run cargo test (proof-of-sql) (std feature only)
        run: cargo test -p proof-of-sql --no-run --no-default-features --features="std"
      - name: Run cargo test (proof primitives - Dory) (std feature only - i.e. not using blitzar)
        run: |
            cargo test proof_primitive::dory::dory_compute_commitments_test --no-default-features --features="std" && \
            cargo test proof_primitive::dory::dynamic_dory_compute_commitments_test --no-default-features --features="std"
      - name: Run hello_world example (With Blitzar)
        run: cargo run --example hello_world --features="test"
      - name: Run hello_world example (Without Blitzar and With Rayon)
        run: cargo run --example hello_world --no-default-features --features="rayon test"
      - name: Run hello_world example (Without Blitzar and Without Rayon)
        run: cargo run --example hello_world --no-default-features --features="test"
      - name: Run space example
        run: cargo run --example space
      - name: Run dog breeds example
        run: cargo run --example dog_breeds
      - name: Run wood types example
        run: cargo run --example wood_types
      - name: Run dinosaurs example
        run: cargo run --example dinosaurs
      - name: Run books example
        run: cargo run --example books
      - name: Run brands example
        run: cargo run --example brands
<<<<<<< HEAD
      - name: Run cat breeds example
        run: cargo run --example cat_breeds
=======
      - name: Run avocado-prices example
        run: cargo run --example avocado-prices
      - name: Run plastics example
        run: cargo run --example plastics
      - name: Run sushi example
        run: cargo run --example sushi
>>>>>>> df1d7990
      - name: Run posql_db example (With Blitzar)
        run: bash crates/proof-of-sql/examples/posql_db/run_example.sh
      - name: Run posql_db example (Without Blitzar)
        run: bash crates/proof-of-sql/examples/posql_db/run_example.sh --no-default-features --features="rayon"

  clippy:
    name: Clippy
    runs-on: large-8-core-32gb-22-04
    steps:
      - name: Checkout sources
        uses: actions/checkout@v3
      - name: Cache
        uses: actions/cache@v3
        with:
          path: |
            ~/.cargo/bin/
            ~/.cargo/registry/index/
            ~/.cargo/registry/cache/
            ~/.cargo/git/db/
            target/
          key: ${{ runner.os }}-cargo-clippy-${{ hashFiles('**/Cargo.toml') }}
      - name: Install stable toolchain
        run: |
          curl https://sh.rustup.rs -sSf | bash -s -- -y --profile minimal && source ~/.cargo/env
          rustup component add clippy
      - name: Install Dependencies
        run: export DEBIAN_FRONTEND=non-interactive && sudo apt-get update && sudo apt-get install -y clang lld
      - name: Run clippy
        run: cargo clippy --all-targets --all-features -- -D warnings

  coverage:
    name: Code Coverage
    runs-on: ubuntu-latest
    steps:
      - name: Checkout sources
        uses: actions/checkout@v3
      - name: Install Dependencies
        run: sudo apt-get update && sudo apt-get install -y clang lld
      - uses: taiki-e/install-action@cargo-llvm-cov
      - name: Clean Previous Coverage Artifacts
        run: cargo llvm-cov clean --workspace
      - name: Run Tests to Generate Coverage Data (All Features)
        run: cargo llvm-cov --no-report --all-features
      #- name: Run Tests to Generate Coverage Data (Rayon Only)
      #  run: cargo llvm-cov --no-report --no-default-features --features="rayon"
      #- name: Run Tests to Generate Coverage Data (Blitzar Only)
      #  run: cargo llvm-cov --no-report --no-default-features --features="blitzar"
      #- name: Run Tests to Generate Coverage Data (std only)
      #  run: cargo llvm-cov --no-report --no-default-features --features="std"
      - name: Generate Final LCOV Report (Merged Coverage)
        run: cargo llvm-cov report --summary-only --fail-under-lines 90
      # Future CodeCov Integration
      # To integrate with CodeCov in the future,, follow these steps: 
      # 1. Add the CodeCov token to the repository secrets.
      # 2. Use the CodeCov Action to upload the coverage report. For more detailed info refer to [CodeCov Documentation](https://docs.codecov.com/docs).
      #
      # - name: Generate Final LCOV Report (Merged Coverage)
      #   run: cargo llvm-cov report --lcov --output-path lcov.info --fail-under-lines 95
      # - name: Upload Coverage to Codecov
      # uses: codecov/codecov-action@v2
      # with:
      #   token: ${{ secrets.CODECOV_TOKEN }}
      #   files: lcov.info
      #   fail_ci_if_error: true
        
  # Run cargo fmt --all -- --config imports_granularity=Crate,group_imports=One --check
  format:
    name: Format
    runs-on: ubuntu-latest
    steps:
      - name: Checkout sources
        uses: actions/checkout@v3
      - name: Install stable toolchain
        run: |
          curl https://sh.rustup.rs -sSf | bash -s -- -y --profile minimal && source ~/.cargo/env
          rustup component add rustfmt
      - name: Run cargo fmt
        run: cargo fmt --all -- --config imports_granularity=Crate,group_imports=One --check

  udeps:
    name: Unused Dependencies
    runs-on: ubuntu-latest
    steps:
      - name: Checkout repository
        uses: actions/checkout@v3
      - name: Install nightly toolchain
        run: |
          curl https://sh.rustup.rs -sSf | bash -s -- -y --profile minimal && source ~/.cargo/env && rustup default nightly
          cargo install cargo-udeps --locked
      - name: Run cargo udeps
        run: cargo +nightly udeps --all-targets

  foundrycheck: # Modified from the foundry book: https://book.getfoundry.sh/config/continuous-integration
    name: Foundry project
    runs-on: ubuntu-latest
    steps:
      - name: Checkout repository
        uses: actions/checkout@v3
      - name: Install Foundry
        uses: foundry-rs/foundry-toolchain@v1
        with:
          version: nightly
      - name: Run tests
        run: forge test --root=crates/proof-of-sql --summary --detailed

  solhint:
    name: solhint
    runs-on: ubuntu-latest
    steps:
      - name: Checkout repository
        uses: actions/checkout@v3
      - name: Install solhint
        run: npm install -g solhint
      - name: Run tests
        run: solhint -c 'crates/proof-of-sql/.solhint.json' 'crates/proof-of-sql/**/*.sol' -w 0<|MERGE_RESOLUTION|>--- conflicted
+++ resolved
@@ -124,17 +124,14 @@
         run: cargo run --example books
       - name: Run brands example
         run: cargo run --example brands
-<<<<<<< HEAD
       - name: Run cat breeds example
         run: cargo run --example cat_breeds
-=======
       - name: Run avocado-prices example
         run: cargo run --example avocado-prices
       - name: Run plastics example
         run: cargo run --example plastics
       - name: Run sushi example
         run: cargo run --example sushi
->>>>>>> df1d7990
       - name: Run posql_db example (With Blitzar)
         run: bash crates/proof-of-sql/examples/posql_db/run_example.sh
       - name: Run posql_db example (Without Blitzar)
