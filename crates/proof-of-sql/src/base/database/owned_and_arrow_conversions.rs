--- conflicted
+++ resolved
@@ -69,18 +69,12 @@
     /// This error occurs when trying to convert from an Arrow array with nulls.
     #[snafu(display("null values are not supported in OwnedColumn yet"))]
     NullNotSupportedYet,
-<<<<<<< HEAD
     /// Using `TimeError` to handle all time-related errors
-    #[error(transparent)]
-    TimestampConversionError(#[from] PoSQLTimestampError),
-=======
-    /// Using TimeError to handle all time-related errors
     #[snafu(transparent)]
     TimestampConversionError {
         /// The underlying source error
         source: PoSQLTimestampError,
     },
->>>>>>> d001f3c8
 }
 
 impl<S: Scalar> From<OwnedColumn<S>> for ArrayRef {
