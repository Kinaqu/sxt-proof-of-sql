use super::OwnedColumn;
use crate::base::{map::IndexMap, scalar::Scalar};
use proof_of_sql_parser::Identifier;
use snafu::Snafu;

/// An error that occurs when working with tables.
#[derive(Snafu, Debug, PartialEq, Eq)]
pub enum OwnedTableError {
    /// The columns have different lengths.
    #[snafu(display("Columns have different lengths"))]
    ColumnLengthMismatch,
}
/// A table of data, with schema included. This is simply a map from `Identifier` to `OwnedColumn`,
/// where columns order matters.
/// This is primarily used as an internal result that is used before
/// converting to the final result in either Arrow format or JSON.
/// This is the analog of an arrow [`RecordBatch`](arrow::record_batch::RecordBatch).
#[derive(Debug, Clone, Eq)]
pub struct OwnedTable<S: Scalar> {
    table: IndexMap<Identifier, OwnedColumn<S>>,
}
impl<S: Scalar> OwnedTable<S> {
    /// Creates a new [`OwnedTable`].
    pub fn try_new(table: IndexMap<Identifier, OwnedColumn<S>>) -> Result<Self, OwnedTableError> {
        if table.is_empty() {
            return Ok(Self { table });
        }
        let num_rows = table[0].len();
        if table.values().any(|column| column.len() != num_rows) {
            Err(OwnedTableError::ColumnLengthMismatch)
        } else {
            Ok(Self { table })
        }
    }
    /// Creates a new [`OwnedTable`].
    pub fn try_from_iter<T: IntoIterator<Item = (Identifier, OwnedColumn<S>)>>(
        iter: T,
    ) -> Result<Self, OwnedTableError> {
        Self::try_new(IndexMap::from_iter(iter))
    }
    /// Number of columns in the table.
    #[must_use]
    pub fn num_columns(&self) -> usize {
        self.table.len()
    }
    /// Number of rows in the table.
    #[must_use]
    pub fn num_rows(&self) -> usize {
        if self.table.is_empty() {
            0
        } else {
            self.table[0].len()
        }
    }
    /// Whether the table has no columns.
    #[must_use]
    pub fn is_empty(&self) -> bool {
        self.table.is_empty()
    }
<<<<<<< HEAD
    /// Returns the columns of this table as an `IndexMap`
    pub fn into_inner(self) -> IndexMap<Identifier, OwnedColumn<S>> {
        self.table
    }
    /// Returns the columns of this table as an `IndexMap`
=======
    /// Returns the columns of this table as an IndexMap
    #[must_use]
    pub fn into_inner(self) -> IndexMap<Identifier, OwnedColumn<S>> {
        self.table
    }
    /// Returns the columns of this table as an IndexMap
    #[must_use]
>>>>>>> c8451390
    pub fn inner_table(&self) -> &IndexMap<Identifier, OwnedColumn<S>> {
        &self.table
    }
    /// Returns the columns of this table as an Iterator
    pub fn column_names(&self) -> impl Iterator<Item = &Identifier> {
        self.table.keys()
    }
}

// Note: we modify the default PartialEq for IndexMap to also check for column ordering.
// This is to align with the behaviour of a `RecordBatch`.
impl<S: Scalar> PartialEq for OwnedTable<S> {
    fn eq(&self, other: &Self) -> bool {
        self.table == other.table
            && self
                .table
                .keys()
                .zip(other.table.keys())
                .all(|(a, b)| a == b)
    }
}

#[cfg(test)]
impl<S: Scalar> core::ops::Index<&str> for OwnedTable<S> {
    type Output = OwnedColumn<S>;
    fn index(&self, index: &str) -> &Self::Output {
        self.table
            .get(&index.parse::<Identifier>().unwrap())
            .unwrap()
    }
}<|MERGE_RESOLUTION|>--- conflicted
+++ resolved
@@ -57,21 +57,13 @@
     pub fn is_empty(&self) -> bool {
         self.table.is_empty()
     }
-<<<<<<< HEAD
     /// Returns the columns of this table as an `IndexMap`
+    #[must_use]
     pub fn into_inner(self) -> IndexMap<Identifier, OwnedColumn<S>> {
         self.table
     }
     /// Returns the columns of this table as an `IndexMap`
-=======
-    /// Returns the columns of this table as an IndexMap
     #[must_use]
-    pub fn into_inner(self) -> IndexMap<Identifier, OwnedColumn<S>> {
-        self.table
-    }
-    /// Returns the columns of this table as an IndexMap
-    #[must_use]
->>>>>>> c8451390
     pub fn inner_table(&self) -> &IndexMap<Identifier, OwnedColumn<S>> {
         &self.table
     }
