--- conflicted
+++ resolved
@@ -71,20 +71,11 @@
         identifier: Identifier,
     ) -> Result<DynProofExpr<C>, ConversionError> {
         Ok(DynProofExpr::Column(ColumnExpr::new(
-<<<<<<< HEAD
-            self.column_mapping
-                .get(&identifier)
-                .ok_or(ConversionError::MissingColumnWithoutTable(Box::new(
-                    identifier,
-                )))?
-                .clone(),
-=======
-            *self.column_mapping.get(&identifier).ok_or(
+            self.column_mapping.get(&identifier).ok_or(
                 ConversionError::MissingColumnWithoutTable {
                     identifier: Box::new(identifier),
                 },
-            )?,
->>>>>>> fdfb722a
+            )?.clone(),
         )))
     }
 
@@ -118,7 +109,7 @@
                 let timestamp = match its.timeunit() {
                     PoSQLTimeUnit::Nanosecond => {
                         its.timestamp().timestamp_nanos_opt().ok_or_else(|| {
-                                PoSQLTimestampError::UnsupportedPrecision{ error: "Timestamp out of range: 
+                                PoSQLTimestampError::UnsupportedPrecision{ error: "Timestamp out of range:
                                 Valid nanosecond timestamps must be between 1677-09-21T00:12:43.145224192 
                                 and 2262-04-11T23:47:16.854775807.".to_owned()
                         }
