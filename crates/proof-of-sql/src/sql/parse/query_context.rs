--- conflicted
+++ resolved
@@ -238,19 +238,11 @@
                 value
                     .column_mapping
                     .get(expr)
-<<<<<<< HEAD
-                    .ok_or(ConversionError::MissingColumn(
-                        Box::new(*expr),
-                        Box::new(resource_id),
-                    ))
-                    .map(|column_ref| ColumnExpr::<C>::new(column_ref.clone()))
-=======
                     .ok_or(ConversionError::MissingColumn {
                         identifier: Box::new(*expr),
                         resource_id: Box::new(resource_id),
                     })
-                    .map(|column_ref| ColumnExpr::<C>::new(*column_ref))
->>>>>>> fdfb722a
+                    .map(|column_ref| ColumnExpr::<C>::new(column_ref.clone()))
             })
             .collect::<Result<Vec<ColumnExpr<C>>, ConversionError>>()?;
         // For a query to be provable the result columns must be of one of three kinds below:
