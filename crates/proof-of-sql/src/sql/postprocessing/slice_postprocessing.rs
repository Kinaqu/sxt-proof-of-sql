--- conflicted
+++ resolved
@@ -21,7 +21,8 @@
 
 impl SlicePostprocessing {
     /// Create a new `SlicePostprocessing` with the given `number_rows` and `offset`.
-    #[must_use] pub fn new(number_rows: Option<u64>, offset_value: Option<i64>) -> Self {
+    #[must_use]
+    pub fn new(number_rows: Option<u64>, offset_value: Option<i64>) -> Self {
         Self {
             number_rows,
             offset_value,
@@ -43,13 +44,6 @@
             i128::from(offset)
         };
         // The `possible_ending_row` is NOT inclusive.
-<<<<<<< HEAD
-        let possible_ending_row = (possible_starting_row + i128::from(limit)).min(num_rows as i128);
-        let starting_row = usize::try_from(possible_starting_row)
-            .map_err(|_| PostprocessingError::InvalidSliceIndex(possible_starting_row))?;
-        let ending_row = usize::try_from(possible_ending_row)
-            .map_err(|_| PostprocessingError::InvalidSliceIndex(possible_ending_row))?;
-=======
         let possible_ending_row = (possible_starting_row + limit as i128).min(num_rows as i128);
         let starting_row = usize::try_from(possible_starting_row).map_err(|_| {
             PostprocessingError::InvalidSliceIndex {
@@ -61,7 +55,6 @@
                 index: possible_ending_row,
             }
         })?;
->>>>>>> d001f3c8
         Ok(OwnedTable::<S>::try_from_iter(
             owned_table
                 .into_inner()
