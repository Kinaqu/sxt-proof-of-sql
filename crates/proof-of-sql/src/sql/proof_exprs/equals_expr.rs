--- conflicted
+++ resolved
@@ -39,7 +39,7 @@
     }
 
     fn data_type(&self) -> ColumnType {
-        ColumnType::Boolean(ColumnNullability::NotNullable)
+        ColumnType::Boolean
     }
 
     #[tracing::instrument(name = "EqualsExpr::result_evaluate", level = "debug", skip_all)]
@@ -55,10 +55,7 @@
         let rhs_scale = self.rhs.data_type().scale().unwrap_or(0);
         let res = scale_and_subtract(alloc, lhs_column, rhs_column, lhs_scale, rhs_scale, true)
             .expect("Failed to scale and subtract");
-        Column::Boolean(
-            ColumnNullability::NotNullable,
-            result_evaluate_equals_zero(table_length, alloc, res),
-        )
+        Column::Boolean(result_evaluate_equals_zero(table_length, alloc, res))
     }
 
     #[tracing::instrument(name = "EqualsExpr::prover_evaluate", level = "debug", skip_all)]
@@ -74,10 +71,7 @@
         let rhs_scale = self.rhs.data_type().scale().unwrap_or(0);
         let res = scale_and_subtract(alloc, lhs_column, rhs_column, lhs_scale, rhs_scale, true)
             .expect("Failed to scale and subtract");
-        Column::Boolean(
-            ColumnNullability::NotNullable,
-            prover_evaluate_equals_zero(builder, alloc, res),
-        )
+        Column::Boolean(prover_evaluate_equals_zero(builder, alloc, res))
     }
 
     fn verifier_evaluate(
@@ -164,18 +158,13 @@
 
     // subpolynomial: selection * lhs
     builder.produce_sumcheck_subpolynomial_evaluation(
-<<<<<<< HEAD
         SumcheckSubpolynomialType::Identity,
-        selection_eval.clone() * lhs_eval,
-=======
-        &SumcheckSubpolynomialType::Identity,
         selection_eval * lhs_eval,
->>>>>>> 867cc00f
     );
 
     // subpolynomial: selection_not - lhs * lhs_pseudo_inv
     builder.produce_sumcheck_subpolynomial_evaluation(
-        &SumcheckSubpolynomialType::Identity,
+        SumcheckSubpolynomialType::Identity,
         selection_not_eval - lhs_eval * lhs_pseudo_inv_eval,
     );
 
